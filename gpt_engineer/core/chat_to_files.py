"""
This module provides utilities to handle and process chat content, especially for extracting code blocks
and managing them within a specified GPT Engineer project ("workspace"). It offers functionalities like parsing chat messages to
retrieve code blocks, storing these blocks into a workspace, and overwriting workspace content based on
new chat messages. Moreover, it aids in formatting and reading file content for an AI agent's input.

Key Features:
- Parse and extract code blocks from chat messages.
- Store and overwrite files within a workspace based on chat content.
- Format files to be used as inputs for AI agents.
- Retrieve files and their content based on a provided list.

Dependencies:
- `os` and `pathlib`: For handling OS-level operations and path manipulations.
- `re`: For regex-based parsing of chat content.
- `gpt_engineer.core.db`: Database handling functionalities for the workspace.
- `gpt_engineer.cli.file_selector`: Constants related to file selection.

Functions:
- parse_chat: Extracts code blocks from chat messages.
- to_files: Parses a chat and adds the extracted files to a workspace.
- overwrite_files: Parses a chat and overwrites files in the workspace.
- get_code_strings: Reads a file list and returns filenames and their content.
- format_file_to_input: Formats a file's content for input to an AI agent.
"""

import os
import re
<<<<<<< HEAD
import codecs
=======
import logging
>>>>>>> 88d242b4

from dataclasses import dataclass
from typing import List, Tuple

from gpt_engineer.core.db import DB, DBs
from gpt_engineer.cli.file_selector import FILE_LIST_NAME


logger = logging.getLogger(__name__)


def parse_chat(chat) -> List[Tuple[str, str]]:
    """
    Extracts all code blocks from a chat and returns them
    as a list of (filename, codeblock) tuples.

    Parameters
    ----------
    chat : str
        The chat to extract code blocks from.

    Returns
    -------
    List[Tuple[str, str]]
        A list of tuples, where each tuple contains a filename and a code block.
    """
    # Get all ``` blocks and preceding filenames
    regex = r"(\S+)\n\s*```[^\n]*\n(.+?)```"
    matches = re.finditer(regex, chat, re.DOTALL)

    files = []
    for match in matches:
        # Strip the filename of any non-allowed characters and convert / to \
        path = re.sub(r'[\:<>"|?*]', "", match.group(1))

        # Remove leading and trailing brackets
        path = re.sub(r"^\[(.*)\]$", r"\1", path)

        # Remove leading and trailing backticks
        path = re.sub(r"^`(.*)`$", r"\1", path)

        # Remove trailing ]
        path = re.sub(r"[\]\:]$", "", path)

        # Get the code
        code = match.group(2)

        # Add the file to the list
        files.append((path, code))

    # Get all the text before the first ``` block
    readme = chat.split("```")[0]
    files.append(("README.md", readme))

    # Return the files
    return files


def to_files_and_memory(chat: str, dbs: DBs):
    """
    Save chat to memory, and parse chat to extracted file and save them to the workspace.

    Parameters
    ----------
    chat : str
        The chat to parse.
    dbs : DBs
        The databases that include the memory and workspace database
    """
    dbs.memory["all_output.txt"] = chat
    to_files(chat, dbs.workspace)


def to_files(chat: str, workspace: DB):
    """
    Parse the chat and add all extracted files to the workspace.

    Parameters
    ----------
    chat : str
        The chat to parse.
    workspace : DB
        The database containing the workspace.
    """
    files = parse_chat(chat)
    for file_name, file_content in files:
        workspace[file_name] = file_content


def overwrite_files(chat: str, dbs: DBs) -> None:
    """
    Parse the chat and overwrite all files in the workspace.

    Parameters
    ----------
    chat : str
        The chat containing the AI files.
    dbs : DBs
        The database containing the workspace.
    """
    dbs.memory["all_output_overwrite.txt"] = chat

    files = parse_chat(chat)
    for file_name, file_content in files:
        if file_name == "README.md":
            dbs.memory["LAST_MODIFICATION_README.md"] = file_content
        else:
            dbs.workspace[file_name] = file_content


def get_code_strings(workspace: DB, metadata_db: DB) -> dict[str, str]:
    """
    Read file_list.txt and return file names and their content.

    Parameters
    ----------
    input : dict
        A dictionary containing the file_list.txt.

    Returns
    -------
    dict[str, str]
        A dictionary mapping file names to their content.
    """

    def get_all_files_in_dir(directory):
        for root, dirs, files in os.walk(directory):
            for file in files:
                yield os.path.join(root, file)
        for dir in dirs:
            yield from get_all_files_in_dir(os.path.join(root, dir))

    files_paths = metadata_db[FILE_LIST_NAME].strip().split("\n")
    files = []

    for full_file_path in files_paths:
        if os.path.isdir(full_file_path):
            for file_path in get_all_files_in_dir(full_file_path):
                files.append(file_path)
        else:
            files.append(full_file_path)

    files_dict = {}
    for path in files:
        assert os.path.commonpath([full_file_path, workspace.path]) == str(
            workspace.path
        ), "Trying to edit files outside of the workspace"
        file_name = os.path.relpath(path, workspace.path)
        if file_name in workspace:
            with codecs.open(file_path, 'r', encoding='utf-8', errors='ignore') as file:
                file_data = file.read()
            files_dict[file_name] = file_data
    return files_dict


def format_file_to_input(file_name: str, file_content: str) -> str:
    """
    Format a file string to use as input to the AI agent.

    Parameters
    ----------
    file_name : str
        The name of the file.
    file_content : str
        The content of the file.

    Returns
    -------
    str
        The formatted file string.
    """
    file_str = f"""
    {file_name}
    ```
    {file_content}
    ```
    """
    return file_str


def overwrite_files_with_edits(chat: str, dbs: DBs):
    edits = parse_edits(chat)
    apply_edits(edits, dbs.workspace)


@dataclass
class Edit:
    filename: str
    before: str
    after: str


def parse_edits(llm_response):
    def parse_one_edit(lines):
        HEAD = "<<<<<<< HEAD"
        DIVIDER = "======="
        UPDATE = ">>>>>>> updated"

        filename = lines.pop(0)
        text = "\n".join(lines)
        splits = text.split(DIVIDER)
        if len(splits) != 2:
            raise ValueError(f"Could not parse following text as code edit: \n{text}")
        before, after = splits

        before = before.replace(HEAD, "").strip()
        after = after.replace(UPDATE, "").strip()

        return Edit(filename, before, after)

    def parse_all_edits(txt):
        edits = []
        current_edit = []
        in_fence = False

        for line in txt.split("\n"):
            if line.startswith("```") and in_fence:
                edits.append(parse_one_edit(current_edit))
                current_edit = []
                in_fence = False
                continue
            elif line.startswith("```") and not in_fence:
                in_fence = True
                continue

            if in_fence:
                current_edit.append(line)

        return edits

    return parse_all_edits(llm_response)


def apply_edits(edits: List[Edit], workspace: DB):
    for edit in edits:
        filename = edit.filename
        if edit.before == "":
            if workspace.get(filename) is not None:
                logger.warn(
                    f"The edit to be applied wants to create a new file `{filename}`, but that already exists. The file will be overwritten. See `.gpteng/memory` for previous version."
                )
            workspace[filename] = edit.after  # new file
        else:
            if workspace[filename].count(edit.before) > 1:
                logger.warn(
                    f"While applying an edit to `{filename}`, the code block to be replaced was found multiple times. All instances will be replaced."
                )
            workspace[filename] = workspace[filename].replace(
                edit.before, edit.after
            )  # existing file<|MERGE_RESOLUTION|>--- conflicted
+++ resolved
@@ -26,11 +26,8 @@
 
 import os
 import re
-<<<<<<< HEAD
+import logging
 import codecs
-=======
-import logging
->>>>>>> 88d242b4
 
 from dataclasses import dataclass
 from typing import List, Tuple
