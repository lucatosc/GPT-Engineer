from gpt_engineer.core.ai import AI
<<<<<<< HEAD
from langchain.chat_models.fake import FakeListChatModel
from langchain.chat_models.base import BaseChatModel
import copy
=======
from gpt_engineer.core.token_usage import TokenUsage
from langchain.chat_models.fake import FakeListChatModel
from langchain.chat_models.base import BaseChatModel


def mock_create_chat_model(self) -> BaseChatModel:
    return FakeListChatModel(responses=["response1", "response2", "response3"])


def mock_check_model_access_and_fallback(self, model_name):
    return model_name
>>>>>>> dc8da29c


def test_start(monkeypatch):
    # arrange
<<<<<<< HEAD
    def mock_create_chat_model(self) -> BaseChatModel:
        return FakeListChatModel(responses=["response1", "response2", "response3"])

    monkeypatch.setattr(AI, "_create_chat_model", mock_create_chat_model)

    ai = AI("fake")
=======
    monkeypatch.setattr(
        AI, "_check_model_access_and_fallback", mock_check_model_access_and_fallback
    )
    monkeypatch.setattr(AI, "_create_chat_model", mock_create_chat_model)

    ai = AI("gpt-4")
>>>>>>> dc8da29c

    # act
    response_messages = ai.start("system prompt", "user prompt", "step name")

    # assert
    assert response_messages[-1].content == "response1"


def test_next(monkeypatch):
    # arrange
<<<<<<< HEAD
    def mock_create_chat_model(self) -> BaseChatModel:
        return FakeListChatModel(responses=["response1", "response2", "response3"])

    monkeypatch.setattr(AI, "_create_chat_model", mock_create_chat_model)

    ai = AI("fake")
=======
    monkeypatch.setattr(
        AI, "_check_model_access_and_fallback", mock_check_model_access_and_fallback
    )
    monkeypatch.setattr(AI, "_create_chat_model", mock_create_chat_model)

    ai = AI("gpt-4")
>>>>>>> dc8da29c
    response_messages = ai.start("system prompt", "user prompt", "step name")

    # act
    response_messages = ai.next(
        response_messages, "next user prompt", step_name="step name"
    )

    # assert
    assert response_messages[-1].content == "response2"


def test_token_logging(monkeypatch):
    # arrange
<<<<<<< HEAD
    def mock_create_chat_model(self) -> BaseChatModel:
        return FakeListChatModel(responses=["response1", "response2", "response3"])

    monkeypatch.setattr(AI, "_create_chat_model", mock_create_chat_model)

    ai = AI("fake")

    # act
    initial_token_counts = (
        ai.cumulative_prompt_tokens,
        ai.cumulative_completion_tokens,
        ai.cumulative_total_tokens,
    )
    response_messages = ai.start("system prompt", "user prompt", "step name")
    token_counts_1 = (
        ai.cumulative_prompt_tokens,
        ai.cumulative_completion_tokens,
        ai.cumulative_total_tokens,
    )
    ai.next(response_messages, "next user prompt", step_name="step name")
    token_counts_2 = (
        ai.cumulative_prompt_tokens,
        ai.cumulative_completion_tokens,
        ai.cumulative_total_tokens,
    )

    # assert
    assert initial_token_counts == (0, 0, 0)

    assert_all_greater_than(
        token_counts_1, (1, 1, 1)
    )  # all the token counts are greater than 1

    assert_all_greater_than(
        token_counts_2, token_counts_1
    )  # all counts in token_counts_2 greater than token_counts_1
=======
    monkeypatch.setattr(
        AI, "_check_model_access_and_fallback", mock_check_model_access_and_fallback
    )
    monkeypatch.setattr(AI, "_create_chat_model", mock_create_chat_model)

    ai = AI("gpt-4")
>>>>>>> dc8da29c

    # act
    response_messages = ai.start("system prompt", "user prompt", "step name")
    usageCostAfterStart = ai.token_usage_log.usage_cost()
    ai.next(response_messages, "next user prompt", step_name="step name")
    usageCostAfterNext = ai.token_usage_log.usage_cost()

<<<<<<< HEAD
def assert_all_greater_than(left, right):
    assert all(x > y for x, y in zip(left, right))
=======
    # assert
    assert usageCostAfterStart > 0
    assert usageCostAfterNext > usageCostAfterStart
>>>>>>> dc8da29c
<|MERGE_RESOLUTION|>--- conflicted
+++ resolved
@@ -1,9 +1,4 @@
 from gpt_engineer.core.ai import AI
-<<<<<<< HEAD
-from langchain.chat_models.fake import FakeListChatModel
-from langchain.chat_models.base import BaseChatModel
-import copy
-=======
 from gpt_engineer.core.token_usage import TokenUsage
 from langchain.chat_models.fake import FakeListChatModel
 from langchain.chat_models.base import BaseChatModel
@@ -15,26 +10,16 @@
 
 def mock_check_model_access_and_fallback(self, model_name):
     return model_name
->>>>>>> dc8da29c
 
 
 def test_start(monkeypatch):
     # arrange
-<<<<<<< HEAD
-    def mock_create_chat_model(self) -> BaseChatModel:
-        return FakeListChatModel(responses=["response1", "response2", "response3"])
-
-    monkeypatch.setattr(AI, "_create_chat_model", mock_create_chat_model)
-
-    ai = AI("fake")
-=======
     monkeypatch.setattr(
         AI, "_check_model_access_and_fallback", mock_check_model_access_and_fallback
     )
     monkeypatch.setattr(AI, "_create_chat_model", mock_create_chat_model)
 
     ai = AI("gpt-4")
->>>>>>> dc8da29c
 
     # act
     response_messages = ai.start("system prompt", "user prompt", "step name")
@@ -45,21 +30,12 @@
 
 def test_next(monkeypatch):
     # arrange
-<<<<<<< HEAD
-    def mock_create_chat_model(self) -> BaseChatModel:
-        return FakeListChatModel(responses=["response1", "response2", "response3"])
-
-    monkeypatch.setattr(AI, "_create_chat_model", mock_create_chat_model)
-
-    ai = AI("fake")
-=======
     monkeypatch.setattr(
         AI, "_check_model_access_and_fallback", mock_check_model_access_and_fallback
     )
     monkeypatch.setattr(AI, "_create_chat_model", mock_create_chat_model)
 
     ai = AI("gpt-4")
->>>>>>> dc8da29c
     response_messages = ai.start("system prompt", "user prompt", "step name")
 
     # act
@@ -73,51 +49,12 @@
 
 def test_token_logging(monkeypatch):
     # arrange
-<<<<<<< HEAD
-    def mock_create_chat_model(self) -> BaseChatModel:
-        return FakeListChatModel(responses=["response1", "response2", "response3"])
-
-    monkeypatch.setattr(AI, "_create_chat_model", mock_create_chat_model)
-
-    ai = AI("fake")
-
-    # act
-    initial_token_counts = (
-        ai.cumulative_prompt_tokens,
-        ai.cumulative_completion_tokens,
-        ai.cumulative_total_tokens,
-    )
-    response_messages = ai.start("system prompt", "user prompt", "step name")
-    token_counts_1 = (
-        ai.cumulative_prompt_tokens,
-        ai.cumulative_completion_tokens,
-        ai.cumulative_total_tokens,
-    )
-    ai.next(response_messages, "next user prompt", step_name="step name")
-    token_counts_2 = (
-        ai.cumulative_prompt_tokens,
-        ai.cumulative_completion_tokens,
-        ai.cumulative_total_tokens,
-    )
-
-    # assert
-    assert initial_token_counts == (0, 0, 0)
-
-    assert_all_greater_than(
-        token_counts_1, (1, 1, 1)
-    )  # all the token counts are greater than 1
-
-    assert_all_greater_than(
-        token_counts_2, token_counts_1
-    )  # all counts in token_counts_2 greater than token_counts_1
-=======
     monkeypatch.setattr(
         AI, "_check_model_access_and_fallback", mock_check_model_access_and_fallback
     )
     monkeypatch.setattr(AI, "_create_chat_model", mock_create_chat_model)
 
     ai = AI("gpt-4")
->>>>>>> dc8da29c
 
     # act
     response_messages = ai.start("system prompt", "user prompt", "step name")
@@ -125,11 +62,6 @@
     ai.next(response_messages, "next user prompt", step_name="step name")
     usageCostAfterNext = ai.token_usage_log.usage_cost()
 
-<<<<<<< HEAD
-def assert_all_greater_than(left, right):
-    assert all(x > y for x, y in zip(left, right))
-=======
     # assert
     assert usageCostAfterStart > 0
-    assert usageCostAfterNext > usageCostAfterStart
->>>>>>> dc8da29c
+    assert usageCostAfterNext > usageCostAfterStart